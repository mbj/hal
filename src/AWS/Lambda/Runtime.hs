module AWS.Lambda.Runtime (
  ioLambdaRuntime,
  pureLambdaRuntime,
  pureLambdaRuntimeWithContext,
  simpleLambdaRuntime,
  simpleLambdaRuntimeWithContext,
  LambdaContext(..)
) where

<<<<<<< HEAD
import           Data.Bifunctor        (first)
import           Control.Exception     (displayException, evaluate, SomeException, try)
import           Control.Monad         (forever, join)
import           Data.Aeson            (FromJSON, ToJSON)
import qualified Data.ByteString       as BS
import qualified Data.ByteString.Char8 as BSC
import           GHC.Generics          (Generic)
import           Network.HTTP.Simple   (getResponseBody, getResponseHeader,
                                        httpJSON, httpNoBody, parseRequest,
                                        setRequestBodyJSON, setRequestHeader,
                                        setRequestMethod, setRequestPath)
import           System.Environment    (getEnv, setEnv)
import System.Envy (FromEnv, DefConfig(..), decodeEnv, fromEnv, gFromEnvCustom, Option(..))
import Data.Either (rights)

data LambdaContext = LambdaContext
  { getRemainingTimeInMillis :: Double, -- TODO doesn't seem to be in env
    functionName             :: String,
    functionVersion          :: String,
    functionMemorySize       :: String,
    invokedFunctionArn       :: String, -- TODO doesn't seem to be in env
    awsRequestId             :: String, -- TODO doesn't seem to be in env
    logGroupName             :: String,
    logStreamName            :: String,
    deadlineMs               :: Double  -- TODO doesn't seem to be in env
  } deriving (Show, Generic)

-- TODO not sure how I feel about defaults yet, I think we may want to report
-- some kind of error if we don't find it in the environment?
instance DefConfig LambdaContext where
  defConfig = LambdaContext 0 "" "" "" "" "" "" "" 0

instance FromEnv LambdaContext where
  fromEnv = gFromEnvCustom Option {
                    dropPrefixCount = 0,
                    customPrefix = "AWS_LAMBDA"
          }

-- | Lambda runtime error that we pass back to AWS
data LambdaError = LambdaError
  { errorMessage :: String,
    errorType    :: String,
    stackTrace   :: [String]
  } deriving (Show, Generic)

instance ToJSON LambdaError

-- | For functions with IO that can fail in a pure way (or via throwM).
ioLambdaRuntime :: (FromJSON event, ToJSON result) =>
  (LambdaContext -> event -> IO (Either String result)) -> IO ()
ioLambdaRuntime fn = forever $ do
  -- Retreive settings
  awsLambdaRuntimeApi <- getEnv "AWS_LAMBDA_RUNTIME_API"
  baseRequest <- parseRequest $ "http://" ++ awsLambdaRuntimeApi

=======
import           AWS.Lambda.RuntimeClient (getBaseRuntimeRequest, getNextEvent, sendEventSuccess,
                                           sendEventError)
import           Data.Bifunctor           (first)
import           Control.Exception        (displayException, evaluate, SomeException, try)
import           Control.Monad            (forever, join)
import           Data.Aeson               (FromJSON (..), ToJSON (..))
import qualified Data.ByteString.Char8 as BSC
import           Network.HTTP.Simple      (getResponseBody, getResponseHeader, Request)
import           System.Environment       (setEnv)

runtimeLoop :: (FromJSON event, ToJSON result) => Request ->
  (event -> IO (Either String result)) -> IO ()
runtimeLoop baseRuntimeRequest fn = do
>>>>>>> 92394331
  -- Get an event
  nextRes <- getNextEvent baseRuntimeRequest

  -- Propagate the tracing header
  let traceId = head $ getResponseHeader "Lambda-Runtime-Trace-Id" nextRes
  setEnv "_X_AMZN_TRACE_ID" (BSC.unpack traceId)

  let reqId = head $ getResponseHeader "Lambda-Runtime-Aws-Request-Id" nextRes

<<<<<<< HEAD
  possibleCtx <- (decodeEnv :: IO (Either String LambdaContext))
  -- TODO this is a temporary hack before merging in Nathan's error handling work
  let ctx = head $ Data.Either.rights [possibleCtx]

  let event = getResponseBody nextRes
  {- Note1: catching like this is _usually_ considered bad practice, but this is a true
       case where we want to both catch all errors and propogate information about them.
       See: http://hackage.haskell.org/package/base-4.12.0.0/docs/Control-Exception.html#g:4
     Note2: This might make BYOMonad harder, we're really exepecting an Either now.
       catch is the alternative, but has us working harder with the exception itself.
  -}
  -- Put the exception in an Either, so we get nested Eithers
  caughtResult <- try (fn ctx event)
  -- Map the outer Either (via first) so they are both of `Either String a`, then collapse them (via join)
  let result = join $ first (displayException :: SomeException -> String) caughtResult
=======
  result <- case getResponseBody nextRes of
    -- If we failed to parse or convert the JSON to the handler's event type, we consider
    -- it a handler error without ever calling it.
    Left ex -> evaluate $ Left $ displayException ex
>>>>>>> 92394331

    -- Otherwise, we'll pass the event into the handler
    Right event -> do
      {- Note1: catching like this is _usually_ considered bad practice, but this is a true
           case where we want to both catch all errors and propogate information about them.
           See: http://hackage.haskell.org/package/base-4.12.0.0/docs/Control-Exception.html#g:4
         Note2: This might make BYOMonad harder, we're really exepecting an Either now.
           catch is the alternative, but has us working harder with the exception itself.
      -}
      -- Put the exception in an Either, so we get nested Eithers
      caughtResult <- try (fn event)
      -- Map the outer Either (via first) so they are both of `Either String a`, then collapse them (via join)
      return $ join $ first (displayException :: SomeException -> String) caughtResult

  case result of
    Right r -> sendEventSuccess baseRuntimeRequest reqId r
    Left e -> sendEventError baseRuntimeRequest reqId e

-- | For functions with IO that can fail in a pure way (or via throwM).
ioLambdaRuntime :: (FromJSON event, ToJSON result) =>
  (event -> IO (Either String result)) -> IO ()
ioLambdaRuntime fn = do
  baseRuntimeRequest <- getBaseRuntimeRequest
  forever $ runtimeLoop baseRuntimeRequest fn

pureLambdaRuntimeWithContext :: (FromJSON event, ToJSON result) =>
  (LambdaContext -> event -> Either String result) -> IO ()
pureLambdaRuntimeWithContext fn = ioLambdaRuntime wrapped
  where wrapped c e = evaluate $ fn c e

-- | For pure functions that can still fail.
pureLambdaRuntime :: (FromJSON event, ToJSON result) =>
  (event -> Either String result) -> IO ()
pureLambdaRuntime fn = pureLambdaRuntimeWithContext wrapped
  where
    wrapped _ e = fn e

simpleLambdaRuntimeWithContext :: (FromJSON event, ToJSON result) =>
  (LambdaContext -> event -> result) -> IO ()
simpleLambdaRuntimeWithContext fn = pureLambdaRuntimeWithContext wrapped
  where wrapped c e = Right $ fn c e

-- | For pure functions that can never fail.
simpleLambdaRuntime :: (FromJSON event, ToJSON result) => (event -> result) -> IO ()
simpleLambdaRuntime fn = pureLambdaRuntime (Right . fn)<|MERGE_RESOLUTION|>--- conflicted
+++ resolved
@@ -7,7 +7,8 @@
   LambdaContext(..)
 ) where
 
-<<<<<<< HEAD
+import           AWS.Lambda.RuntimeClient (getBaseRuntimeRequest, getNextEvent, sendEventSuccess,
+                                           sendEventError)
 import           Data.Bifunctor        (first)
 import           Control.Exception     (displayException, evaluate, SomeException, try)
 import           Control.Monad         (forever, join)
@@ -35,8 +36,6 @@
     deadlineMs               :: Double  -- TODO doesn't seem to be in env
   } deriving (Show, Generic)
 
--- TODO not sure how I feel about defaults yet, I think we may want to report
--- some kind of error if we don't find it in the environment?
 instance DefConfig LambdaContext where
   defConfig = LambdaContext 0 "" "" "" "" "" "" "" 0
 
@@ -46,15 +45,6 @@
                     customPrefix = "AWS_LAMBDA"
           }
 
--- | Lambda runtime error that we pass back to AWS
-data LambdaError = LambdaError
-  { errorMessage :: String,
-    errorType    :: String,
-    stackTrace   :: [String]
-  } deriving (Show, Generic)
-
-instance ToJSON LambdaError
-
 -- | For functions with IO that can fail in a pure way (or via throwM).
 ioLambdaRuntime :: (FromJSON event, ToJSON result) =>
   (LambdaContext -> event -> IO (Either String result)) -> IO ()
@@ -63,21 +53,9 @@
   awsLambdaRuntimeApi <- getEnv "AWS_LAMBDA_RUNTIME_API"
   baseRequest <- parseRequest $ "http://" ++ awsLambdaRuntimeApi
 
-=======
-import           AWS.Lambda.RuntimeClient (getBaseRuntimeRequest, getNextEvent, sendEventSuccess,
-                                           sendEventError)
-import           Data.Bifunctor           (first)
-import           Control.Exception        (displayException, evaluate, SomeException, try)
-import           Control.Monad            (forever, join)
-import           Data.Aeson               (FromJSON (..), ToJSON (..))
-import qualified Data.ByteString.Char8 as BSC
-import           Network.HTTP.Simple      (getResponseBody, getResponseHeader, Request)
-import           System.Environment       (setEnv)
-
 runtimeLoop :: (FromJSON event, ToJSON result) => Request ->
   (event -> IO (Either String result)) -> IO ()
 runtimeLoop baseRuntimeRequest fn = do
->>>>>>> 92394331
   -- Get an event
   nextRes <- getNextEvent baseRuntimeRequest
 
@@ -87,45 +65,7 @@
 
   let reqId = head $ getResponseHeader "Lambda-Runtime-Aws-Request-Id" nextRes
 
-<<<<<<< HEAD
   possibleCtx <- (decodeEnv :: IO (Either String LambdaContext))
-  -- TODO this is a temporary hack before merging in Nathan's error handling work
-  let ctx = head $ Data.Either.rights [possibleCtx]
-
-  let event = getResponseBody nextRes
-  {- Note1: catching like this is _usually_ considered bad practice, but this is a true
-       case where we want to both catch all errors and propogate information about them.
-       See: http://hackage.haskell.org/package/base-4.12.0.0/docs/Control-Exception.html#g:4
-     Note2: This might make BYOMonad harder, we're really exepecting an Either now.
-       catch is the alternative, but has us working harder with the exception itself.
-  -}
-  -- Put the exception in an Either, so we get nested Eithers
-  caughtResult <- try (fn ctx event)
-  -- Map the outer Either (via first) so they are both of `Either String a`, then collapse them (via join)
-  let result = join $ first (displayException :: SomeException -> String) caughtResult
-=======
-  result <- case getResponseBody nextRes of
-    -- If we failed to parse or convert the JSON to the handler's event type, we consider
-    -- it a handler error without ever calling it.
-    Left ex -> evaluate $ Left $ displayException ex
->>>>>>> 92394331
-
-    -- Otherwise, we'll pass the event into the handler
-    Right event -> do
-      {- Note1: catching like this is _usually_ considered bad practice, but this is a true
-           case where we want to both catch all errors and propogate information about them.
-           See: http://hackage.haskell.org/package/base-4.12.0.0/docs/Control-Exception.html#g:4
-         Note2: This might make BYOMonad harder, we're really exepecting an Either now.
-           catch is the alternative, but has us working harder with the exception itself.
-      -}
-      -- Put the exception in an Either, so we get nested Eithers
-      caughtResult <- try (fn event)
-      -- Map the outer Either (via first) so they are both of `Either String a`, then collapse them (via join)
-      return $ join $ first (displayException :: SomeException -> String) caughtResult
-
-  case result of
-    Right r -> sendEventSuccess baseRuntimeRequest reqId r
-    Left e -> sendEventError baseRuntimeRequest reqId e
 
 -- | For functions with IO that can fail in a pure way (or via throwM).
 ioLambdaRuntime :: (FromJSON event, ToJSON result) =>
